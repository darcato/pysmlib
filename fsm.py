# -*- coding: utf-8 -*-
'''
Created on 15 set 2016
@author: damiano.bortolato@lnl.infn.it - davide.marcato@lnl.infn.it
'''


import epics
import threading
import time
from datetime import datetime

class fsmLogger(object):
    levstr = ['E','W','I','D']
    def __init__(self, lev=3):
        self._level = lev
        self.startime = time.time()
        
    def log(self, fsmname, lev, msg):
    	tm = time.time() - self.startime
        if lev <= self._level:
            self.pushMsg('%8.2fs: %s - %s%s' %(tm, fsmLogger.levstr[lev], fsmname, msg))
            
    def pushMsg(self, msg):
        print msg

    def resetTime(self):
        self.startime = time.time()

class fsmLoggerToFile(fsmLogger):
    def __init__(self, lev=3, directory="logs/", prefix=""):
        super(fsmLoggerToFile, self).__init__(lev)
        self.files = {}
        self.dir = directory
        self.prefix = prefix
    
    def log(self, fsmname, lev, msg):
        if lev <= self._level:
            if fsmname not in self.files.iterkeys():
                self.files[fsmname] = open(self.dir+"/"+self.prefix+"."+fsmname+".log", 'a')
            tm = datetime.now()
            self.pushMsg(self.files[fsmname], '%s: %s - %s\n' %(str(tm), fsmLogger.levstr[lev], msg))

    def pushMsg(self, f, msg):
        f.write(msg)
        
    def __del__(self):
        for name, f in self.files.iteritems():
            if not f.closed:
                print("Closing "+name+"\n")
                f.close()


#Classe timer, utilizzabile dalle macchine a stati
class fsmTimer(object):
    def __init__(self, fsm, name):
        self.expire = 0
        self._fsm = fsm
        self._pending = False
        self._name = name
            
    def reset(self, timeout):
        self.expire = time.time() + timeout
        self._pending = True
        
    def trigger(self):
        self._pending = False
        self._fsm.trigger(tmrobj=self, timername=self._name)
        
    def expd(self):
        return not self._pending    

    
# Classe per il management dei timers       
class fsmTimers(threading.Thread):
    def __init__(self):
        threading.Thread.__init__(self)
        #lock per l'accesso esclusivo
        self._cond = threading.Condition()
        #array con i timers attivi in ordine di scadenza
        # (indice 0 è il prossimo a scadere)
        self._timers = []
        self._stop_thread = False
        
    # routine principale del thread.
    # Funziona in questo modo: il thread va in sleep per un periodo di tempo pari a quello che manca
    # allo scadere del prossimo timer (il primo di una lista ordinata per scadenza). Allo scadere dello 
    # sleep, il thread inizia a vedere quanti timer sono scaduti partendo dal prossimo (possono scaderene 
    # anche più di uno quando hanno la stessa ora di scadenza o gli intervalli rientrano nel jitter di 
    # esecuzione del thread). Per ogni timer scaduto esegue il trigger e lo rimuove dalla lista dei timer 
    # pendenti  
    def run(self):
        #acquisissce il lock, per avere accesso esclusivo alla lista dei timer
        self._cond.acquire()
        next = None
        while not self._stop_thread:
            if len(self._timers): # se ci sono timers in pendenti
                now = time.time() # tempo corrente
                i = 0
                next = None
                for t in self._timers:
                    if t.expire > now: 
                        #abbiamo trovato il primo timer non ancora scaduto,
                        # interrompo la scansione, i rappresenta l'indice del primo timer non scaduto
                        next = self._timers[i].expire - now
                        break
                    i += 1
                # triggera gli eventi per i timer che vanno da 0 a i-1    
                for t in self._timers[:i]:
                    t.trigger()
                #rimuove i primi 'i' timers (che sono scaduti)                        
                self._timers = self._timers[i:]
            #va in sleep per i prossimi 'next' secondi, ovvero l'intervallo di tempo al termine del quale scadra'
            # il prossimo timer. Se non ci sono timer va in sleep a per un tempo indefinito
            # NB: wait rilascia il lock permettendo ad altri thread di impostare altri timer
            self._cond.wait(next)
    
    # imposta un timer     
    def set(self, timer, timeout):
        #ottiene l'accesso esclusivo alla lista dei timer
        self._cond.acquire()
        try:
            # se il timer è già in lista significa che è stato reimpostato prima che scadesse, 
            # quindi lo rimuovo e lo reimposto
            if timer in self._timers:
                self._timers.remove(timer)
            
            # imposta il tempo al quale scadrà il timer
            timer.reset(timeout)

            i = 0    
            for t in self._timers:
                if t.expire > timer.expire:
                    # il timer all'indice 'i' scade dopo il timer che sto impostando, pertanto
                    # inserisco il nuovo timer in questa posizione 'i' e interrompo il ciclo
                    break
                i += 1
            self._timers.insert(i, timer)
            if i == 0:
                # CASO SPECIALE: se 'i'  == 0 significa che ho inserito in testa il nuovo timer oppure l'ho inserito
                # in una lista vuota; nel primo caso devo svegliare il thread perche' il nuovo timer scadra' prima 
                # del suo prossimo risveglio (impostato su quello che ora è il secondo timer in lista), nel secondo
                # caso il thread sta dormendo per un tempo indefinito, quindi lo devo svegliare affinche reimposti 
                # un tempo di sleep corretto
                self._cond.notify()
            #rilascia il lock
        except Exception, e:
            self.logE(repr(e))        
        finally:
            self._cond.release()

    def kill(self):
        self._cond.acquire()
        self._stop_thread = True
        self._cond.notify()
        self._cond.release()
        self.join()

    
#classe che rappresenta un ingresso per le macchine a stati
class fsmIO(object):
    def __init__(self, name):
        self._name = name
        self._data = {}     #keep all infos arriving with change callback
        self._conn = False  #keeps all infos arriving with connection callback

        self._attached = set() # set che contiene le macchine a stati che utilizzano questo ingresso
        self._pv = epics.PV(name, callback=self.chgcb, connection_callback=self.concb, auto_monitor=True)
        self._cond = threading.Condition()

    def ioname(self):
        return self._name

    def attach(self, obj):
        self._attached.add(obj)

    #obtain exclusive access on io
    def lock(self):
        self._cond.acquire()

    #release exclusive access on io
    def unlock(self):
        self._cond.release()
    
    #callback connessione - called on connections and disconnections
    def concb(self, **args):
        self._conn = args.get('conn', False)
        self._data = {} #not to keep old values after disconnection
        self.trigger("conn", args)
    
    #callback aggiornamento - value has changed or initial value after connection has arrived
    def chgcb(self, **args):
        self._data = args
        self.trigger("change", args)
    
    #put callback - pv processing has been completed after being triggered by a put
    def putcb(self, **args):
        self.trigger("putcomp", args)

    # "sveglia" le macchine a stati connesse a questo ingresso    
    def trigger(self, cbname, cbdata):
        for fsm in self._attached:
            fsm.trigger(iobj=self, inputname=self._name, reason=cbname, cbdata=cbdata)  #DATA MUST BE A STATIC COPY

    # caput and wait for pv processing to complete, then call putcb
    def put(self, value, cbdata):
        #will pass to cb the object responsible for the put
    	self._pv.put(value, callback=self.putcb, use_complete=True, callback_data=cbdata)

    #whether the most recent put() has completed.
    def putComplete(self):
        return self._pv.put_complete

    #return pv data dictionary
    def data(self):
        return self._data

    # returns wheter the pv is connected or not
    def connected(self):
        return self._conn

#rappresenta una lista di oggetti input
class fsmIOs(object):

    def __init__(self):
        self._ios = {}
    
    def get(self, name, fsm, **args):
        if name not in self._ios:
            self._ios[name] =  fsmIO(name)
        self._ios[name].attach(fsm)                #CREATE HERE THE MIRROR IO - should have lock or not?
        return self._ios[name]
    
    def getFsmIO(self, fsm):
    	ret = {}
    	for io in self._ios.values():
    		if fsm in io._attached:
    			ret[io.ioname()] = io
    	return ret

#performs the conversion from procedure internal namings of the inputs
#and real pv names, base on naming convention and a map
class lnlPVs(fsmIOs):
    
    def __init__(self, mapFile):
        super(lnlPVs, self).__init__()
        #converts the internal name to the ending of the pv name
        
        file = open(mapFile, "r")
        lines = file.readlines()
        file.close()

        self._map = {}
        replaces = {}
        for line in lines:
            if not line.startswith("#"):
                line = line.split("#")[0].strip()
                if line.startswith(">"):
                    line = line[1:]
                    el = line.split("=")
                    if len(el)==2:
                        replaces[el[0].strip().replace("\"", "")] = el[1].strip().replace("\"", "")
                elif len(line)>3:
                    el = line.split("=")
                    if len(el)==2:
                        key = el[0].strip().replace("\"", "")
                        values = el[1].split(",")
                        subkeys = ["fac", "app", "subapp", "obj", "type", "signal"]
                        value = {}
                        for k in range(len(subkeys)):
                            candidate = values[k].strip().replace("\"", "")
                            if candidate in replaces.iterkeys():
                                candidate = replaces[candidate]
                            value[subkeys[k]]=candidate
                        self._map[key] = value
            
        #inverse map, to perform back naming transformation
        #self.inv_map = {v: k for k, v in self._map.iteritems()}

    #call parent method to connect pvs with complete names
    #reads from calling fsm the targets and creates base pv name with those infos
    def get(self, name, fsm, **args):
        cmap = self._map[name]
        pvname = "%.2s%.4s" % (cmap['fac'], cmap['app'])
        if 'nsap' in args:
            charid = 'A'
            if 'csap' in args and args['csap']!=None:
                charid = args['csap'].upper()[0]
            pvname+="%.4s%02d%c" % (cmap['subapp'], args['nsap'], charid)
            if 'nobj' in args:
                pvname+="_%.4s%02d" % (cmap['obj'], args['nobj'])
        pvname+="%c%s" % (cmap['type'], cmap['signal'])
        return super(lnlPVs, self).get(pvname, fsm, **args)

    ##return a dictionary with the orinal (before mapping) names of the ios and ios objs of one fsm
    #def getFsmIO(self, fsm):
    #    iosDict = super(lnlPVs, self).getFsmIO(fsm)
    #    pvsDict = {}
    #    for key, value in iosDict.iteritems():
    #        pvsDict[self.inv_map[key]] = value
    #    return iosDict


#an io which changes only between evaluation of the fsm, due to progressive effect of the event queque
#it reflects the changes of an fsmIO, one change per cycle
#it implements flags to detect changes, edges, connections and disconnections
#there should be a mirror of the same fsmIO for each fsm, in order to use flags indipendently 
class mirrorIO(object):
    def __init__(self, io):
        self._reflectedIO = io    #the io to mirror here
        self._name = io.ioname()

        io.lock()
        self._conn = io.connected()  #pv connected or not
        self._data = io.data()  #whole pv data
        io.unlock()

        self._value = self._data.get('value', None)  #pv value
        self._pval = None   #pv previous value
        self._lastcb = None

    def update(self, reason, cbdata):
        if reason=='change':
            self._lastcb = reason
            self._data = cbdata
            self._pval = self._value
            self._value = self._data.get('value', None)
        
        elif reason=='conn':
            self._lastcb = reason
            self._conn = cbdata.get('conn', False)
            #on connection or disconnection reset all previous values of the input
            #in order not to access old values after disconnections
            self._pval = None
            self._value = None
            self._data = {}

        #if a put complete callback arrives, the flag must be set true only if
        #the callback was called due to a put made by this object
        elif reason=='putcomp' and cbdata.get('caller', None)==self:
            self._lastcb = reason
        else:
            self._lastcb = ""  #a callback which does not modify this input (eg: putcb for other io)

    def ioname(self):
        return self._name
    
    #make a put, specifying the object making the put
    def put(self, value):
        cbdata = { "caller" : self }
        self._reflectedIO.put(value, cbdata)
    
    #returns wheter the pv processing after a put has been completed
    def putComplete(self):
        return self._lastcb == 'putcomp'
        
    # returns wheter the input is connected and rising since last asked
    def rising(self):
        return self._lastcb == 'change' and self._pval!=None and self._value > self._pval

    # returns wheter the input is connected and falling since last asked
    def falling(self):
        return self._lastcb == 'change' and self._pval!=None and self._value < self._pval

    # returns wheter the input is connected and has changed its value since last asked
    def hasChanged(self):
        return self._lastcb == 'change'

    def hasDisconnected(self):
        return self._lastcb == 'conn' and not self._conn

    def hasConnected(self):
        return self._lastcb == 'conn' and self._conn

    # return whether the pv is connected and has received the initial value
    def initialized(self):
        return self._conn and self._value!=None

    # returns wheter the pv is connected or not
    def connected(self):
        return self._conn

    # return the pv value
    def val(self):
        return self._value

    # return the pv previuos value
    def pval(self):
        return self._pval

    # return one element from pv data, choosen by key
    def data(self, key):
        return self._data.get(key, None)


# classe base per la macchina a stati
class fsmBase(object):
    def __init__(self, name, **args):
        self._name = name
        if not 'tmgr' in args:
            self._tmgr = fsmTimers()
            self._tmgr.start()
        else:
            self._tmgr = args['tmgr']
            if not self._tmgr.isAlive():
                self._tmgr.start()
                
        self._timers = {}
        self._ios = args.get('ios', fsmIOs())
        self._logger = args.get('logger', fsmLogger())
        self._curstatename = 'undefined'
        self._nextstatename = 'undefined'
        self._prevstatename = 'undefined'
        self._curstate = None
        self._curexit = None
        self._nextstate = None
        self._nextentry = None
        self._nextexit = None
        self._senslists = {}
        self._cursens = {}
        self._cond = threading.Condition()
    	self._myios = self._ios.getFsmIO(self)
        self._stop_thread = False
        self._events = []
        self._mirrors = {} #a dict to keep the mirrorIOs of this fsm, with keys the fsmIO
        self._awaker = None                #WHAT FOR FIRST RUN??
        self._awakerType = ""

    #populate the sensityvity list for each state
    def setSensLists(self, statesWithIos):
        # statesWithIos e un dizionario in cui la chiave e il nome dello stato e
        # il valore un array di ingressi utilizzati dallo stato
        for state, iolist in statesWithIos.iteritems():
            iodict = {}
            for io in iolist:
                iodict[io.ioname()] = io
            self._senslists[state] = iodict

    #return the name of the class
    def fsmname(self):
        return self._name

    # ottiene accesso esclusivo a questo oggetto        
    def lock(self):
        self._cond.acquire()

    def unlock(self):
        self._cond.release()

    #cambia stato
    def gotoState(self, state):
        if (self._nextstate != self._curstate):
            self.logI('gotoState() called twice, ignoring subsequent calls')
            return
        if self._curstatename == state:
            return
        self._nextstatename = state
        #metodo eval del prossimo stato
        self._nextstate = getattr(self, '%s_eval' % state)
        #metodo entry del prossimo stato 
        self._nextentry = getattr(self, '%s_entry' % state, None)
        #metodo exit del prossimo stato
        self._nextexit = getattr(self, '%s_exit' % state, None)

    def gotoPrevState(self):
        if self._prevstatename:
            self.gotoState(self._prevstatename)

    def log(self, lev, msg):
        #whites = len(max(self._senslists.keys(), key=len)) - len(self._curstatename)
        self._logger.log(self._name, lev, '[%15s] : %s' %(self._curstatename, msg))    

    def logE(self, msg):
        self.log(0, msg)

    def logW(self, msg):
        self.log(1, msg)

    def logI(self, msg):
        self.log(2, msg)

    def logD(self, msg):
        self.log(3, msg)

    def logTimeReset(self):
    	self._logger.resetTime()

    #valuta la macchina a stati nello stato corrente
    def eval(self):
        changed = False
        if self._nextstate != self._curstate:
            self.logD('%s => %s' % (self._curstatename, self._nextstatename))
            self._prevstatename = self._curstatename
            self._curstatename = self._nextstatename
            self._curstate = self._nextstate
            self._curexit = self._nextexit
            self._cursens = self._senslists.get(self._nextstatename, {})
            self.commonEntry()
            if self._nextentry:
                self.logD('executing %s_entry()' %(self._curstatename))
                self._nextentry()
        self.commonEval()
        self.logD('executing %s_eval()' %(self._curstatename))
        self._curstate()
        self.logD('end of %s_eval()' %(self._curstatename))
        if self._nextstate != self._curstate:
            changed = True
            if self._curexit:
                self.logD('executing %s_exit()' %(self._curstatename))
                self._curexit()
            self.commonExit()
        return changed
    
    # valuta all'infinito la macchina a stati
    def eval_forever(self):
        while(not self._stop_thread):
<<<<<<< HEAD
            changed = self.eval() # eval viene eseguito senza lock
=======
                changed = self.eval() # eval viene eseguito senza lock
>>>>>>> 0ac7de74
            self.lock() # blocca la coda degli eventi
            if not changed and len(self._events) == 0:
                self.logD("No events to process going to sleep\n")
                self._cond.wait() # la macchina va in sleep in attesa di un evento (da un IO, timer...)
                self.logD('awoken')
<<<<<<< HEAD
            self._process_one_event()   #PROCESS ONLY IF RETURN TRUE?
=======
            self._process_one_event()
>>>>>>> 0ac7de74
            self.unlock()

            
    def input(self, name, **args):
        epicsIO = self._ios.get(name, self, **args)        
        myMirrorIO = mirrorIO(epicsIO)
        self._mirrors[epicsIO]= myMirrorIO
        return myMirrorIO

    def kill(self):
        self._cond.acquire()
        self._stop_thread = True
        self._cond.notify()
        self._cond.release()

    #chiamata dagli ingressi quando arrivano eventi
    def trigger(self, **args):
        self._cond.acquire()
        self.logD("pushing event %s %d" %(repr(args), len(self._events)+1))
        self._events.append(args)  #append here also the shapshot of all ios
        if len(self._events) == 1:
            self._cond.notify()
        self._cond.release()

    def _process_one_event(self):
        if len(self._events):
            return self._process_event(**self._events.pop(0))
        return False

    def _process_event(self, **args):
        self.logD('Consuming event n° %d' % (len(self._events)))
        if 'inputname' in args and (self._cursens is None or args['inputname'] in self._cursens):
            self.logD("input " + repr(args['inputname']) +" is triggering " + self._curstatename + " - " + args['reason'])
            fsmIOobj = args['iobj']
            mirrorIOobj = self._mirrors.get(fsmIOobj, None)
            if mirrorIOobj:
                mirrorIOobj.update(args['reason'], args['cbdata'])
                self._awaker = mirrorIOobj
                self._awakerType = 'io'
                return True
        elif 'timername' in args:
            self.logD("timer " + repr(args['timername']) +" is triggering " + self._curstatename)
            self._awaker = args['tmrobj']
            self._awakerType = 'tmr'
            return True
        return False

    def commonEval(self):
        pass

    def commonExit(self):
        pass

    def commonEntry(self):
        pass

    def tmrSet(self, name, timeout):
        if not name in self._timers:
            self._timers[name] = fsmTimer(self, name)
        t = self._timers[name]
        self._tmgr.set(t, timeout)
        self.logD("activating a timer: '%s', %.2fs" % (name, timeout))
    
    def tmrExp(self, name):
        return not name in self._timers or self._timers[name].expd()

    def is_io_connected(self):
        stateios = self._cursens if self._cursens is not None else self._mirrors.itervalues()
        return self.allof(stateios.values(), "connected")

    def anyof(self, objs, method):
        return any(getattr(io, method)() for io in objs)

    def allof(self, objs, method):
        return all(getattr(io, method)() for io in objs)

    def whoWokeMe(self):
        return (self._awaker, self._awakerType)

################################################################################

# ESEMPIO DI UTILIZZO

    
    
                
class fsmTest(fsmBase):
    def __init__(self, name, **args):
        fsmBase.__init__(self, name, {
            'uno' : ['A'],
            'due' : ['A','B']
            }, **args
            )
        self.gotoState('uno')
    
    def uno_entry(self):
        self.logI("uno entry")
        self.tmrSet('t1',5)
        self.tmrSet('t2',7)
        

    def due_entry(self):
        self.logI("due entry")
            
    def uno_eval(self):
        self.logD('waiting for t1')
        if self.tmrExp('t1'):
            self.gotoState('due')
        
    def due_eval(self):
        self.logD('waiting for t2')
        if self.tmrExp('t2'):
            self.gotoState('uno')        
            
            
            
if __name__ == '__main__':        
    fsm = fsmTest('fsmTest')
    fsm.eval_forever()
    
        
            
            <|MERGE_RESOLUTION|>--- conflicted
+++ resolved
@@ -514,21 +514,13 @@
     # valuta all'infinito la macchina a stati
     def eval_forever(self):
         while(not self._stop_thread):
-<<<<<<< HEAD
             changed = self.eval() # eval viene eseguito senza lock
-=======
-                changed = self.eval() # eval viene eseguito senza lock
->>>>>>> 0ac7de74
             self.lock() # blocca la coda degli eventi
             if not changed and len(self._events) == 0:
                 self.logD("No events to process going to sleep\n")
                 self._cond.wait() # la macchina va in sleep in attesa di un evento (da un IO, timer...)
                 self.logD('awoken')
-<<<<<<< HEAD
             self._process_one_event()   #PROCESS ONLY IF RETURN TRUE?
-=======
-            self._process_one_event()
->>>>>>> 0ac7de74
             self.unlock()
 
             
