--- conflicted
+++ resolved
@@ -219,15 +219,6 @@
 
 # classe base per la macchina a stati
 class fsmBase(object):
-<<<<<<< HEAD
-    def __init__(self, ios, stateDefs):
-        
-        # stateDefs e un dizionario in cui la chiave e il nome dello stato e
-        # il valore un array di ingressi utilizzati dallo stato
-        self._ios = io
-        self._states = {}
-        self._ios.lock()
-=======
     def __init__(self, name, stateDefs, **args):
         
         # stateDefs e un dizionario in cui la chiave e il nome dello stato e
@@ -244,7 +235,6 @@
         self._ios = args.get('ios', fsmIOs())
         self._logger = args.get('logger', fsmLogger())
         self._states = {}   #perche' prima lo definisci e poi lo assegni?
->>>>>>> 6b353436
         for stateDef in stateDefs:
             self._states[stateDef] = self._ios.link(stateDefs[stateDef], self)
         self._curstatename = 'undefined'
@@ -341,15 +331,9 @@
     def commonEval(self):
         pass
 
-<<<<<<< HEAD
     def commonExit(self):
     	pass
 
-
-################################################################################
-
-# ESEMPIO DI UTILIZZO
-=======
     def tmrSet(self, name, timeout):
         if not name in self._timers:
             self._timers[name] = fsmTimer(self)
@@ -402,5 +386,4 @@
     
         
             
-            
->>>>>>> 6b353436
+            